--- conflicted
+++ resolved
@@ -30,18 +30,12 @@
 const assert = require('assert');
 const util = require('./test_util.js');
 
-<<<<<<< HEAD
-require('./test035.js');
-var input = Tridash.nodes.input;
-var f = Tridash.nodes.f;
-var output = Tridash.nodes.output;
-var output2 = Tridash.nodes.output2;
-=======
 const mod = require('./test035.js');
 
 const input = mod.nodes.input;
+const f = mod.nodes.f;
 const output = mod.nodes.output;
->>>>>>> bb60d43c
+const output2 = mod.nodes.output2;
 
 describe('Integration Test 35', function() {
     function test_fail_type(type) {
@@ -68,35 +62,31 @@
                 assert.deepEqual(value, [2, 2, 2]);
             });
         });
-<<<<<<< HEAD
-
 
         describe('Type Errors', function() {
             describe('Set `f` = 1', function() {
-                it('`output2` fails with type Tridash.TypeError', async function() {
+                it('`output2` fails with type Tridash.TypeError', function() {
                     f.set_value(1);
 
-                    await assert.rejects(util.node_value(output2), test_fail_type(Tridash.TypeError));
+                    assert.throws(() => output2.get_value(), test_fail_type(Tridash.TypeError()));
                 });
             });
 
             describe('Set `f` = "hello"', function() {
-                it('`output2` fails with type Tridash.TypeError', async function() {
+                it('`output2` fails with type Tridash.TypeError', function() {
                     f.set_value("hello");
 
-                    await assert.rejects(util.node_value(output2), test_fail_type(Tridash.TypeError));
+                    assert.throws(() => output2.get_value(), test_fail_type(Tridash.TypeError()));
                 });
             });
 
             describe('Set `f` = { x : 1, y : 2 }', function() {
-                it('`output2` fails with type Tridash.TypeError', async function() {
+                it('`output2` fails with type Tridash.TypeError', function() {
                     f.set_value({x : 1, y : 2});
 
-                    await assert.rejects(util.node_value(output2), test_fail_type(Tridash.TypeError));
+                    assert.throws(() => output2.get_value(), test_fail_type(Tridash.TypeError()));
                 });
             });
         });
-=======
->>>>>>> bb60d43c
     });
 });