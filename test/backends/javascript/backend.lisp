--- conflicted
+++ resolved
@@ -1019,19 +1019,11 @@
         (mock-contexts
             ((context (f x) (functor f x)))
 
-<<<<<<< HEAD
-          (test-compute-function context
+          (test-context-function context
             (js-return
              (js-call
               (js-call "Tridash.check_function" (resolve (d f)))
               (d x)))))))
-=======
-          (test-context-function
-           context
-
-           (js-return
-            (js-call (resolve (d f)) (d x)))))))
->>>>>>> bb60d43c
 
     (subtest "As Operand"
       (subtest "Strict Argument"
@@ -1040,8 +1032,7 @@
             (mock-contexts
                 ((context (f x y) (functor func (functor f x) y)))
 
-<<<<<<< HEAD
-              (test-compute-function context
+              (test-context-function context
                 (js-var ($ f))
                 (js-catch
                  (list
@@ -1052,19 +1043,10 @@
                    (js-call
                     (js-call "Tridash.check_function" (resolve (d f)))
                     (d x))))
-=======
-              (test-context-function
-               context
->>>>>>> bb60d43c
-
-               (js-var ($ f))
-               (js-catch
-                (list
-                 (js-call "=" ($ f) (js-call (resolve (d f)) (d x))))
-
-                ($ e)
-                (list
-                 (js-call "=" ($ f) (thunk (js-throw ($ e))))))
+
+                 ($ e)
+                 (list
+                  (js-call "=" ($ f) (thunk (js-throw ($ e))))))
 
                (js-return
                 (js-call func ($ f) (d y))))))))
@@ -1075,23 +1057,12 @@
             (mock-contexts
                 ((context (f x y) (functor func (functor f x) y)))
 
-<<<<<<< HEAD
-              (test-compute-function context
+              (test-context-function context
                 (-<> (js-call (js-call "Tridash.check_function" (resolve (d f))) (d x))
                      js-return
                      thunk
                      (js-call func <> (d y))
                      js-return)))))))
-=======
-              (test-context-function
-               context
-
-               (-<> (js-call (resolve (d f)) (d x))
-                    js-return
-                    thunk
-                    (js-call func <> (d y))
-                    js-return)))))))
->>>>>>> bb60d43c
 
     (subtest "With Expression Operands"
       (mock-backend-state
@@ -1099,23 +1070,12 @@
           (mock-contexts
               ((context (f x y) (functor f (functor + x y))))
 
-<<<<<<< HEAD
-            (test-compute-function context
+            (test-context-function context
               (->> (js-call + (d x) (d y))
                    js-return
                    thunk
                    (js-call (js-call "Tridash.check_function" (resolve (d f))))
                    js-return))))))))
-=======
-            (test-context-function
-             context
-
-             (->> (js-call + (d x) (d y))
-                  js-return
-                  thunk
-                  (js-call (resolve (d f)))
-                  js-return))))))))
->>>>>>> bb60d43c
 
  
